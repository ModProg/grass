use std::cmp::Ordering;

use codemap::{Span, Spanned};

use crate::common::{Op, QuoteKind};
use crate::error::SassResult;
use crate::unit::{Unit, UNIT_CONVERSION_TABLE};
use crate::value::Value;

impl Value {
    pub fn equals(mut self, mut other: Value, span: Span) -> SassResult<Spanned<Value>> {
        if let Self::Paren(..) = self {
            self = self.eval(span)?.node
        } else if let Self::UnaryOp(..) = self {
            self = self.eval(span)?.node
        }
        if let Self::Paren(..) = other {
            other = other.eval(span)?.node
        } else if let Self::UnaryOp(..) = other {
            other = other.eval(span)?.node
        }

        let precedence = Op::Equal.precedence();

        Ok(Value::bool(match self {
            // todo: why don't we eval the other?
            Self::String(s1, ..) => match other {
                Self::String(s2, ..) => s1 == s2,
                _ => false,
            },
            Self::Dimension(n, unit) => match other {
                Self::Dimension(n2, unit2) => {
                    if !unit.comparable(&unit2) {
                        false
                    } else if unit == unit2 {
                        n == n2
                    } else if unit == Unit::None || unit2 == Unit::None {
                        false
                    } else {
                        n == (n2
                            * UNIT_CONVERSION_TABLE[unit.to_string().as_str()]
                                [unit2.to_string().as_str()]
                            .clone())
                    }
                }
                _ => false,
            },
            Self::BinaryOp(left, op2, right) => {
                if op2.precedence() >= precedence {
                    Self::BinaryOp(left, op2, right).eval(span)?.node == other
                } else {
                    return Self::BinaryOp(
                        left,
                        op2,
                        Box::new(
                            Self::BinaryOp(right, Op::Equal, Box::new(other))
                                .eval(span)?
                                .node,
                        ),
                    )
                    .eval(span);
                }
            }
            Self::List(list1, sep1, brackets1) => match other.eval(span)?.node {
                Self::List(list2, sep2, brackets2) => {
                    if sep1 != sep2 || brackets1 != brackets2 || list1.len() != list2.len() {
                        false
                    } else {
                        let mut equals = true;
                        for (a, b) in list1.into_iter().zip(list2) {
                            if !a.equals(b, span)?.node.is_true(span)? {
                                equals = false;
                                break;
                            }
                        }
                        equals
                    }
                }
                _ => false,
<<<<<<< HEAD
            }
=======
            },
>>>>>>> 1de8067e
            s => s == other.eval(span)?.node,
        })
        .span(span))
    }

    pub fn not_equals(mut self, mut other: Value, span: Span) -> SassResult<Spanned<Value>> {
        if let Self::Paren(..) = self {
            self = self.eval(span)?.node
        } else if let Self::UnaryOp(..) = self {
            self = self.eval(span)?.node
        }
        if let Self::Paren(..) = other {
            other = other.eval(span)?.node
        } else if let Self::UnaryOp(..) = other {
            other = other.eval(span)?.node
        }

        let precedence = Op::Equal.precedence();

        Ok(Value::bool(match self {
            Self::String(s1, ..) => match other {
                Self::String(s2, ..) => s1 != s2,
                _ => true,
            },
            Self::Dimension(n, unit) => match other {
                Self::Dimension(n2, unit2) => {
                    if !unit.comparable(&unit2) {
                        true
                    } else if unit == unit2 {
                        n != n2
                    } else if unit == Unit::None || unit2 == Unit::None {
                        true
                    } else {
                        n != (n2
                            * UNIT_CONVERSION_TABLE[unit.to_string().as_str()]
                                [unit2.to_string().as_str()]
                            .clone())
                    }
                }
                _ => true,
            },
            Self::BinaryOp(left, op2, right) => {
                if op2.precedence() >= precedence {
                    Self::BinaryOp(left, op2, right).eval(span)?.node != other
                } else {
                    return Self::BinaryOp(
                        left,
                        op2,
                        Box::new(
                            Self::BinaryOp(right, Op::NotEqual, Box::new(other))
                                .eval(span)?
                                .node,
                        ),
                    )
                    .eval(span);
                }
            }
            Self::List(list1, sep1, brackets1) => match other.eval(span)?.node {
                Self::List(list2, sep2, brackets2) => {
                    if sep1 != sep2 || brackets1 != brackets2 || list1.len() != list2.len() {
                        true
                    } else {
                        let mut equals = false;
                        for (a, b) in list1.into_iter().zip(list2) {
                            if a.not_equals(b, span)?.node.is_true(span)? {
                                equals = true;
                                break;
                            }
                        }
                        equals
                    }
                }
                _ => true,
<<<<<<< HEAD
            }
=======
            },
>>>>>>> 1de8067e
            s => s != other.eval(span)?.node,
        })
        .span(span))
    }

    pub fn unary_op_plus(self, span: Span) -> SassResult<Self> {
        Ok(match self.eval(span)?.node {
            v @ Value::Dimension(..) => v,
            v => Value::String(format!("+{}", v.to_css_string(span)?), QuoteKind::None),
        })
    }

    pub fn eval(self, span: Span) -> SassResult<Spanned<Self>> {
        Ok(match self {
            Self::BinaryOp(lhs, op, rhs) => match op {
                Op::Plus => lhs.add(*rhs, span)?,
                Op::Minus => lhs.sub(*rhs, span)?,
                Op::Equal => lhs.equals(*rhs, span)?.node,
                Op::NotEqual => lhs.not_equals(*rhs, span)?.node,
                Op::Mul => lhs.mul(*rhs, span)?,
                Op::Div => lhs.div(*rhs, span)?,
                Op::Rem => lhs.rem(*rhs, span)?,
                Op::GreaterThan | Op::GreaterThanEqual | Op::LessThan | Op::LessThanEqual => {
                    return lhs.cmp(*rhs, op, span)
                }
                Op::Not => unreachable!(),
                Op::And => {
                    if lhs.is_true(span)? {
                        rhs.eval(span)?.node
                    } else {
                        lhs.eval(span)?.node
                    }
                }
                Op::Or => {
                    if lhs.is_true(span)? {
                        lhs.eval(span)?.node
                    } else {
                        rhs.eval(span)?.node
                    }
                }
            },
            Self::Paren(v) => v.eval(span)?.node,
            Self::UnaryOp(op, val) => match op {
                Op::Plus => val.unary_op_plus(span)?,
                Op::Minus => val.neg(span)?,
                Op::Not => Self::bool(!val.eval(span)?.is_true(span)?),
                _ => unreachable!(),
            },
            _ => self,
        }
        .span(span))
    }

    pub fn cmp(self, mut other: Self, op: Op, span: Span) -> SassResult<Spanned<Value>> {
        if let Self::Paren(..) = other {
            other = other.eval(span)?.node
        } else if let Self::UnaryOp(..) = other {
            other = other.eval(span)?.node
        }
        let precedence = op.precedence();
        let ordering = match self {
            Self::Dimension(num, unit) => match &other {
                Self::Dimension(num2, unit2) => {
                    if !unit.comparable(unit2) {
                        return Err(
                            (format!("Incompatible units {} and {}.", unit2, unit), span).into(),
                        );
                    }
                    if &unit == unit2 || unit == Unit::None || unit2 == &Unit::None {
                        num.cmp(num2)
                    } else {
                        num.cmp(
                            &(num2.clone()
                                * UNIT_CONVERSION_TABLE[unit.to_string().as_str()]
                                    [unit2.to_string().as_str()]
                                .clone()),
                        )
                    }
                }
                Self::BinaryOp(..) => todo!(),
                v => {
                    return Err((
                        format!(
                            "Undefined operation \"{} {} {}\".",
                            v.inspect(span)?,
                            op,
                            other.inspect(span)?
                        ),
                        span,
                    )
                        .into())
                }
            },
            Self::BinaryOp(left, op2, right) => {
                return if op2.precedence() >= precedence {
                    Self::BinaryOp(left, op2, right)
                        .eval(span)?
                        .node
                        .cmp(other, op, span)
                } else {
                    Self::BinaryOp(
                        left,
                        op2,
                        Box::new(Self::BinaryOp(right, op, Box::new(other)).eval(span)?.node),
                    )
                    .eval(span)
                }
            }
            Self::UnaryOp(..) | Self::Paren(..) => {
                return self.eval(span)?.node.cmp(other, op, span)
            }
            _ => {
                return Err((
                    format!(
                        "Undefined operation \"{} {} {}\".",
                        self.inspect(span)?,
                        op,
                        other.inspect(span)?
                    ),
                    span,
                )
                    .into())
            }
        };
        Ok(match op {
            Op::GreaterThan => match ordering {
                Ordering::Greater => Self::True,
                Ordering::Less | Ordering::Equal => Self::False,
            },
            Op::GreaterThanEqual => match ordering {
                Ordering::Greater | Ordering::Equal => Self::True,
                Ordering::Less => Self::False,
            },
            Op::LessThan => match ordering {
                Ordering::Less => Self::True,
                Ordering::Greater | Ordering::Equal => Self::False,
            },
            Op::LessThanEqual => match ordering {
                Ordering::Less | Ordering::Equal => Self::True,
                Ordering::Greater => Self::False,
            },
            _ => unreachable!(),
        }
        .span(span))
    }

    pub fn add(mut self, mut other: Self, span: Span) -> SassResult<Self> {
        if let Self::Paren(..) = other {
            other = other.eval(span)?.node
        } else if let Self::UnaryOp(..) = other {
            other = other.eval(span)?.node
        }
        if let Self::Paren(..) = self {
            self = self.eval(span)?.node
        } else if let Self::UnaryOp(..) = self {
            self = self.eval(span)?.node
        }
        let precedence = Op::Plus.precedence();
        Ok(match self {
            Self::Map(..) | Self::Function(..) => {
                return Err((
                    format!("{} isn't a valid CSS value.", self.inspect(span)?),
                    span,
                )
                    .into())
            }
            Self::ArgList(..) => todo!(),
            Self::Important | Self::True | Self::False => match other {
                Self::String(s, QuoteKind::Quoted) => Value::String(
                    format!("{}{}", self.to_css_string(span)?, s),
                    QuoteKind::Quoted,
                ),
                Self::Null => {
                    Value::String(self.to_css_string(span)?.into_owned(), QuoteKind::None)
                }
                _ => Value::String(
                    format!(
                        "{}{}",
                        self.to_css_string(span)?,
                        other.to_css_string(span)?
                    ),
                    QuoteKind::None,
                ),
            },
            Self::Null => match other {
                Self::Null => Self::Null,
                _ => Value::String(other.to_css_string(span)?.into_owned(), QuoteKind::None),
            },
            Self::Dimension(num, unit) => match other {
                Self::Dimension(num2, unit2) => {
                    if !unit.comparable(&unit2) {
                        return Err(
                            (format!("Incompatible units {} and {}.", unit2, unit), span).into(),
                        );
                    }
                    if unit == unit2 {
                        Value::Dimension(num + num2, unit)
                    } else if unit == Unit::None {
                        Value::Dimension(num + num2, unit2)
                    } else if unit2 == Unit::None {
                        Value::Dimension(num + num2, unit)
                    } else {
                        Value::Dimension(
                            num + num2
                                * UNIT_CONVERSION_TABLE[unit.to_string().as_str()]
                                    [unit2.to_string().as_str()]
                                .clone(),
                            unit,
                        )
                    }
                }
                Self::String(s, q) => Value::String(format!("{}{}{}", num, unit, s), q),
                Self::Null => Value::String(format!("{}{}", num, unit), QuoteKind::None),
                Self::List(..) => Value::String(
                    format!("{}{}{}", num, unit, other.to_css_string(span)?),
                    QuoteKind::None,
                ),
                Self::True | Self::False => Self::String(
                    format!("{}{}{}", num, unit, other.to_css_string(span)?),
                    QuoteKind::None,
                ),
                Self::Map(..) | Self::Function(..) => {
                    return Err((
                        format!("{} isn't a valid CSS value.", other.inspect(span)?),
                        span,
                    )
                        .into())
                }
                _ => {
                    return Err((
                        format!(
                            "Undefined operation \"{}{} + {}\".",
                            num,
                            unit,
                            other.inspect(span)?
                        ),
                        span,
                    )
                        .into())
                }
            },
            Self::Color(c) => match other {
                Self::String(s, q) => Value::String(format!("{}{}", c, s), q),
                Self::Null => Value::String(c.to_string(), QuoteKind::None),
                Self::List(..) => Value::String(
                    format!("{}{}", c, other.to_css_string(span)?),
                    QuoteKind::None,
                ),
                _ => {
                    return Err((
                        format!("Undefined operation \"{} + {}\".", c, other.inspect(span)?),
                        span,
                    )
                        .into())
                }
            },
            Self::BinaryOp(left, op, right) => {
                if op.precedence() >= precedence {
                    Self::BinaryOp(left, op, right)
                        .eval(span)?
                        .node
                        .add(other, span)?
                } else {
                    Self::BinaryOp(
                        left,
                        op,
                        Box::new(
                            Self::BinaryOp(right, Op::Plus, Box::new(other))
                                .eval(span)?
                                .node,
                        ),
                    )
                    .eval(span)?
                    .node
                }
            }
            Self::UnaryOp(..) | Self::Paren(..) => self.eval(span)?.node.add(other, span)?,
            Self::String(text, quotes) => match other {
                Self::String(text2, ..) => Self::String(text + &text2, quotes),
                _ => Value::String(text + &other.to_css_string(span)?, quotes),
            },
            Self::List(..) => match other {
                Self::String(s, q) => {
                    Value::String(format!("{}{}", self.to_css_string(span)?, s), q)
                }
                Self::Paren(..) => (self.add(other.eval(span)?.node, span))?,
                _ => Value::String(
                    format!(
                        "{}{}",
                        self.to_css_string(span)?,
                        other.to_css_string(span)?
                    ),
                    QuoteKind::None,
                ),
            },
        })
    }

    pub fn sub(mut self, mut other: Self, span: Span) -> SassResult<Self> {
        if let Self::Paren(..) = other {
            other = other.eval(span)?.node
        }
        if let Self::Paren(..) = self {
            self = self.eval(span)?.node
        } else if let Self::UnaryOp(..) = self {
            self = self.eval(span)?.node
        }
        let precedence = Op::Mul.precedence();
        Ok(match self {
            Self::Null => {
                Value::String(format!("-{}", other.to_css_string(span)?), QuoteKind::None)
            }
            Self::Dimension(num, unit) => match other {
                Self::Dimension(num2, unit2) => {
                    if !unit.comparable(&unit2) {
                        return Err(
                            (format!("Incompatible units {} and {}.", unit2, unit), span).into(),
                        );
                    }
                    if unit == unit2 {
                        Value::Dimension(num - num2, unit)
                    } else if unit == Unit::None {
                        Value::Dimension(num - num2, unit2)
                    } else if unit2 == Unit::None {
                        Value::Dimension(num - num2, unit)
                    } else {
                        Value::Dimension(
                            num - num2
                                * UNIT_CONVERSION_TABLE[unit.to_string().as_str()]
                                    [unit2.to_string().as_str()]
                                .clone(),
                            unit,
                        )
                    }
                }
                Self::List(..) | Self::String(..) => Value::String(
                    format!("{}{}-{}", num, unit, other.to_css_string(span)?),
                    QuoteKind::None,
                ),
                Self::Map(..) | Self::Function(..) => {
                    return Err((
                        format!("{} isn't a valid CSS value.", other.inspect(span)?),
                        span,
                    )
                        .into())
                }
                _ => todo!(),
            },
            Self::Color(c) => match other {
                Self::String(s, q) => {
                    Value::String(format!("{}-{}{}{}", c, q, s, q), QuoteKind::None)
                }
                Self::Null => Value::String(format!("{}-", c), QuoteKind::None),
                Self::Dimension(..) | Self::Color(..) => {
                    return Err((
                        format!("Undefined operation \"{} - {}\".", c, other.inspect(span)?),
                        span,
                    )
                        .into())
                }
                _ => Value::String(
                    format!("{}-{}", c, other.to_css_string(span)?),
                    QuoteKind::None,
                ),
            },
            Self::BinaryOp(left, op, right) => {
                if op.precedence() >= precedence {
                    Self::BinaryOp(left, op, right)
                        .eval(span)?
                        .node
                        .sub(other, span)?
                } else {
                    Self::BinaryOp(
                        left,
                        op,
                        Box::new(
                            Self::BinaryOp(right, Op::Minus, Box::new(other))
                                .eval(span)?
                                .node,
                        ),
                    )
                    .eval(span)?
                    .node
                }
            }
            Self::Paren(..) => self.eval(span)?.node.sub(other, span)?,
            Self::String(..) => Self::String(
                format!(
                    "{}-{}",
                    self.to_css_string(span)?,
                    other.to_css_string(span)?
                ),
                QuoteKind::None,
            ),
            Self::List(..) => match other {
                Self::String(s, q) => Value::String(
                    format!("{}-{}{}{}", self.to_css_string(span)?, q, s, q),
                    QuoteKind::None,
                ),
                _ => Value::String(
                    format!(
                        "{}-{}",
                        self.to_css_string(span)?,
                        other.to_css_string(span)?
                    ),
                    QuoteKind::None,
                ),
            },
            _ => match other {
                Self::String(s, q) => Value::String(
                    format!("{}-{}{}{}", self.to_css_string(span)?, q, s, q),
                    QuoteKind::None,
                ),
                Self::Null => {
                    Value::String(format!("{}-", self.to_css_string(span)?), QuoteKind::None)
                }
                _ => Value::String(
                    format!(
                        "{}-{}",
                        self.to_css_string(span)?,
                        other.to_css_string(span)?
                    ),
                    QuoteKind::None,
                ),
            },
        })
    }

    pub fn mul(mut self, mut other: Self, span: Span) -> SassResult<Self> {
        if let Self::Paren(..) = other {
            other = other.eval(span)?.node
        }
        if let Self::Paren(..) = self {
            self = self.eval(span)?.node
        } else if let Self::UnaryOp(..) = self {
            self = self.eval(span)?.node
        }
        let precedence = Op::Mul.precedence();
        Ok(match self {
            Self::Null => todo!(),
            Self::Dimension(num, unit) => match other {
                Self::Dimension(num2, unit2) => {
                    if unit == Unit::None {
                        Value::Dimension(num * num2, unit2)
                    } else if unit2 == Unit::None {
                        Value::Dimension(num * num2, unit)
                    } else if let Unit::Mul(mut u) = unit {
                        u.push(unit2);
                        Value::Dimension(num * num2, Unit::Mul(u))
                    } else if let Unit::Mul(u2) = unit2 {
                        let mut u = vec![unit];
                        u.extend(u2);
                        Value::Dimension(num * num2, Unit::Mul(u))
                    } else {
                        Value::Dimension(num * num2, Unit::Mul(vec![unit, unit2]))
                    }
                }
                _ => {
                    return Err((
                        format!(
                            "Undefined operation \"{}{} * {}\".",
                            num,
                            unit,
                            other.inspect(span)?
                        ),
                        span,
                    )
                        .into())
                }
            },
            Self::BinaryOp(left, op, right) => {
                if op.precedence() >= precedence {
                    Self::BinaryOp(left, op, right)
                        .eval(span)?
                        .node
                        .mul(other, span)?
                } else {
                    Self::BinaryOp(
                        left,
                        op,
                        Box::new(
                            Self::BinaryOp(right, Op::Mul, Box::new(other))
                                .eval(span)?
                                .node,
                        ),
                    )
                    .eval(span)?
                    .node
                }
            }
            Self::UnaryOp(..) | Self::Paren(..) => self.eval(span)?.node.mul(other, span)?,
            _ => {
                return Err((
                    format!(
                        "Undefined operation \"{} * {}\".",
                        self.inspect(span)?,
                        other.inspect(span)?
                    ),
                    span,
                )
                    .into())
            }
        })
    }

    pub fn div(mut self, other: Self, span: Span) -> SassResult<Self> {
        if let Self::Paren(..) = self {
            self = self.eval(span)?.node
        } else if let Self::UnaryOp(..) = self {
            self = self.eval(span)?.node
        }
        let precedence = Op::Div.precedence();
        Ok(match self {
            Self::Null => todo!(),
            Self::Dimension(num, unit) => match other {
                Self::Dimension(num2, unit2) => {
                    if !unit.comparable(&unit2) {
                        return Err(
                            (format!("Incompatible units {} and {}.", unit2, unit), span).into(),
                        );
                    }
                    if unit == unit2 {
                        Value::Dimension(num / num2, Unit::None)
                    } else if unit == Unit::None {
                        todo!("inverse units")
                    } else if unit2 == Unit::None {
                        Value::Dimension(num / num2, unit)
                    } else {
                        Value::Dimension(
                            num / (num2
                                * UNIT_CONVERSION_TABLE[unit.to_string().as_str()]
                                    [unit2.to_string().as_str()]
                                .clone()),
                            Unit::None,
                        )
                    }
                }
                Self::String(s, q) => {
                    Value::String(format!("{}{}/{}{}{}", num, unit, q, s, q), QuoteKind::None)
                }
                Self::BinaryOp(..) | Self::Paren(..) | Self::UnaryOp(..) => {
                    Self::Dimension(num, unit).div(other.eval(span)?.node, span)?
                }
                Self::List(..) | Self::True | Self::False | Self::Important | Self::Color(..) => {
                    Value::String(
                        format!("{}{}/{}", num, unit, other.to_css_string(span)?),
                        QuoteKind::None,
                    )
                }
                Self::Null => Value::String(format!("{}{}/", num, unit), QuoteKind::None),
                Self::Map(..) | Self::Function(..) => {
                    return Err((
                        format!("{} isn't a valid CSS value.", other.inspect(span)?),
                        span,
                    )
                        .into())
                }
                Self::ArgList(..) => todo!(),
            },
            Self::Color(c) => match other {
                Self::String(s, q) => {
                    Value::String(format!("{}/{}{}{}", c, q, s, q), QuoteKind::None)
                }
                Self::Null => Value::String(format!("{}/", c), QuoteKind::None),
                Self::Dimension(..) | Self::Color(..) => {
                    return Err((
                        format!("Undefined operation \"{} / {}\".", c, other.inspect(span)?),
                        span,
                    )
                        .into())
                }
                _ => Value::String(
                    format!("{}/{}", c, other.to_css_string(span)?),
                    QuoteKind::None,
                ),
            },
            Self::BinaryOp(left, op, right) => {
                if op.precedence() >= precedence {
                    Self::BinaryOp(left, op, right)
                        .eval(span)?
                        .node
                        .div(other, span)?
                } else {
                    Self::BinaryOp(
                        left,
                        op,
                        Box::new(
                            Self::BinaryOp(right, Op::Div, Box::new(other))
                                .eval(span)?
                                .node,
                        ),
                    )
                    .eval(span)?
                    .node
                }
            }
            Self::Paren(..) => self.eval(span)?.node.div(other, span)?,
            Self::String(s1, q1) => match other {
                Self::String(s2, q2) => Value::String(
                    format!("{}{}{}/{}{}{}", q1, s1, q1, q2, s2, q2),
                    QuoteKind::None,
                ),
                Self::Important
                | Self::True
                | Self::False
                | Self::Dimension(..)
                | Self::Color(..) => Value::String(
                    format!("{}{}{}/{}", q1, s1, q1, other.to_css_string(span)?),
                    QuoteKind::None,
                ),
                Self::Null => Value::String(format!("{}{}{}/", q1, s1, q1), QuoteKind::None),
                _ => todo!(),
            },
            _ => match other {
                Self::String(s, q) => Value::String(
                    format!("{}/{}{}{}", self.to_css_string(span)?, q, s, q),
                    QuoteKind::None,
                ),
                Self::Null => {
                    Value::String(format!("{}/", self.to_css_string(span)?), QuoteKind::None)
                }
                _ => Value::String(
                    format!(
                        "{}/{}",
                        self.to_css_string(span)?,
                        other.to_css_string(span)?
                    ),
                    QuoteKind::None,
                ),
            },
        })
    }

    pub fn rem(self, other: Self, span: Span) -> SassResult<Self> {
        Ok(match self {
            Value::Dimension(n, u) => match other {
                Value::Dimension(n2, u2) => {
                    if !u.comparable(&u2) {
                        return Err((format!("Incompatible units {} and {}.", u2, u), span).into());
                    }
                    if u == u2 {
                        Value::Dimension(n % n2, u)
                    } else if u == Unit::None {
                        Value::Dimension(n % n2, u2)
                    } else if u2 == Unit::None {
                        Value::Dimension(n % n2, u)
                    } else {
                        Value::Dimension(n, u)
                    }
                }
                _ => {
                    return Err((
                        format!(
                            "Undefined operation \"{} % {}\".",
                            Value::Dimension(n, u).inspect(span)?,
                            other.inspect(span)?
                        ),
                        span,
                    )
                        .into())
                }
            },
            _ => {
                return Err((
                    format!(
                        "Undefined operation \"{} % {}\".",
                        self.inspect(span)?,
                        other.inspect(span)?
                    ),
                    span,
                )
                    .into())
            }
        })
    }

    pub fn neg(self, span: Span) -> SassResult<Self> {
        Ok(match self.eval(span)?.node {
            Value::Dimension(n, u) => Value::Dimension(-n, u),
            v => Value::String(format!("-{}", v.to_css_string(span)?), QuoteKind::None),
        })
    }
}<|MERGE_RESOLUTION|>--- conflicted
+++ resolved
@@ -77,11 +77,7 @@
                     }
                 }
                 _ => false,
-<<<<<<< HEAD
-            }
-=======
-            },
->>>>>>> 1de8067e
+            },
             s => s == other.eval(span)?.node,
         })
         .span(span))
@@ -155,11 +151,7 @@
                     }
                 }
                 _ => true,
-<<<<<<< HEAD
-            }
-=======
-            },
->>>>>>> 1de8067e
+            },
             s => s != other.eval(span)?.node,
         })
         .span(span))
